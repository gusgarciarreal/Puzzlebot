--- conflicted
+++ resolved
@@ -14,121 +14,6 @@
     def __init__(self):
         super().__init__('dead_reckoning')
 
-<<<<<<< HEAD
-        #Set the parameters of the systems
-        self.X = 0.0
-        self.Y = 0.0
-        self.Th = 0.0
-        self._l = 0.19
-        self._r = 0.05
-        self._sample_time = 0.01
-        self.rate = 200.0
-                    
-        # Internal state
-        self.first = True
-        self.start_time = 0.0
-        self.current_time = 0.0
-        self.last_time = 0.0
-
-        #Variables to be used
-        self.v_r = 0.0
-        self.v_l = 0.0
-        self.V = 0.0
-
-        #Messages to be used
-        self.wr = Float32()
-        self.wl = Float32()
-        self.odom_msg = Odometry()
-
-        # Subscriptions
-        self.sub_encR = self.create_subscription(Float32,'VelocityEncR',self.encR_callback,qos.qos_profile_sensor_data)
-        self.sub_encL = self.create_subscription(Float32,'VelocityEncL',self.encL_callback,qos.qos_profile_sensor_data)
-        
-        # Publishers
-        self.odom_pub = self.create_publisher(Odometry, 'odom', qos.qos_profile_sensor_data)
-
-        # Timer to update kinematics at ~100Hz
-        self.timer = self.create_timer(1.0 / self.rate, self.run)  # 100 Hz
-
-        self.get_logger().info("Localisation Node Started.")
-
-    # Callbacks
-    def encR_callback(self, msg):
-        self.wr = msg
-
-    def encL_callback(self, msg):
-        self.wl = msg
-
-    def run(self):
-
-        if self.first:
-            self.start_time = self.get_clock().now()
-            self.last_time = self.start_time
-            self.current_time = self.start_time
-            self.first = False
-            return
-        
-        """ Updates robot position based on real elapsed time """
-        # Get current time and compute dt
-        current_time = self.get_clock().now()
-        dt = (current_time - self.last_time).nanoseconds * 1e-9  # Convert to seconds
-        
-        if dt >= self._sample_time:
-
-            #Wheel Tangential Velocities
-            self.v_r = self._r  * self.wr.data
-            self.v_l = self._r  * self.wl.data
-
-            #Robot Velocities
-            self.V = (1/2.0) * (self.v_r + self.v_l)
-            self.Omega = (1.0/self._l) * (self.v_r - self.v_l)
-
-            # Update position and orientation (using a simple Euler integration)
-            self.X += self.V * math.cos(self.Th) * dt
-            self.Y += self.V * math.sin(self.Th) * dt
-            self.Th += self.Omega * dt
-
-            self.last_time = current_time
-
-            self.publish_odometry()
-
-
-    def publish_odometry(self):
-        """ Publishes odometry message with updated state """
-        # Convert yaw (self.Th) to quaternion (assuming roll = pitch = 0)
-        cy = math.cos(self.Th * 0.5)
-        sy = math.sin(self.Th * 0.5)
-        q1 = (cy, 0.0, 0.0, sy)  # (w, x, y, z)
-
-        self.odom_msg.header.stamp = self.get_clock().now().to_msg()
-        self.odom_msg.header.frame_id = 'odom'
-        self.odom_msg.child_frame_id = "base_footprint"
-        
-        self.odom_msg.pose.pose.position.x = self.X
-        self.odom_msg.pose.pose.position.y = self.Y
-        self.odom_msg.pose.pose.position.z = 0.0
-        self.odom_msg.pose.pose.orientation.x = q1[1]
-        self.odom_msg.pose.pose.orientation.y = q1[2]
-        self.odom_msg.pose.pose.orientation.z = q1[3]
-        self.odom_msg.pose.pose.orientation.w = q1[0]
-    
-        self.odom_msg.twist.twist.linear.x = self.V
-        self.odom_msg.twist.twist.angular.z = self.Omega
-
-        self.odom_pub.publish(self.odom_msg)
-
-        self.get_logger().info(
-        f"Position -> X: {self.X:.2f}, Y: {self.Y:.2f} | Orientation -> Yaw: {self.Th:.2f} rad | "
-        f"Quaternion -> x: 0.0, y: 0.0, z: {q1[3]:.4f}, w: {q1[0]:.4f}")
-
-
-
-    def stop_handler(self,signum, frame):
-        """Handles Ctrl+C (SIGINT)."""
-        self.get_logger().info("Interrupt received! Stopping node...")
-        raise SystemExit
-
-=======
         # — Robot physical parameters —
         self.wheel_radius = 0.05   # [m] wheel radius
         self.wheel_base   = 0.19   # [m] distance between wheels
@@ -242,7 +127,6 @@
         """Cleanly shut down on SIGINT."""
         self.get_logger().info("Shutdown signal received, exiting.")
         rclpy.shutdown()
->>>>>>> 3fc9762e
 
 
 def main(args=None):
