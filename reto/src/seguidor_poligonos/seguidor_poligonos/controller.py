--- conflicted
+++ resolved
@@ -1,18 +1,7 @@
-<<<<<<< HEAD
-#!/usr/bin/env python3
-import rclpy                                  # ROS 2 Python client library.
-from rclpy.node import Node                   # Base class to create ROS 2 nodes.
-import math                                   # Library for mathematical functions.
-import time                                   # Module to handle delays and timestamps.
-from std_msgs.msg import Float32
-
-# Import the ROS message type for velocity commands.
-=======
 import math
 import rclpy
 from rclpy.node import Node
 from rclpy.duration import Duration
->>>>>>> f7460d8b
 from geometry_msgs.msg import Twist
 from extended_pose_interface.msg import ExtendedPose
 
@@ -25,16 +14,6 @@
 
     def __init__(self):
         super().__init__('controller')
-<<<<<<< HEAD
-
-        # Create a subscription to the 'pose' topic where ExtendedPose messages are published.
-        # This is the same topic on which the path_generator node publishes segments.
-        self.subscription = self.create_subscription(
-            ExtendedPose,          # Message type expected on the topic.
-            'pose',                # The topic name.
-            self.pose_callback,    # Callback function to process received messages.
-            10                     # Queue size.
-=======
         self.get_logger().info("Controller node started.")
 
         # --- State ---
@@ -45,22 +24,8 @@
         # --- ROS interfaces ---
         self.create_subscription(
             ExtendedPose, 'pose', self._on_pose, 10
->>>>>>> f7460d8b
         )
         self.cmd_pub = self.create_publisher(Twist, 'cmd_vel', 10)
-<<<<<<< HEAD
-
-        # Create a publisher for the 'anglel' topic to debug
-        self.angle_pub = self.create_publisher(Float32, 'angle', 10)
-
-        self.get_logger().info("Controller node started.")
-        
-        # Initialize the simulated robot state (current position and orientation).
-        self.current_x = 0.0     # Current x-coordinate position of the robot.
-        self.current_y = 0.0     # Current y-coordinate position of the robot.
-        self.current_yaw = 0.0   # Current orientation (yaw angle in radians).
-=======
->>>>>>> f7460d8b
 
     def _on_pose(self, msg: ExtendedPose):
         """Process one segment: rotate in place, then move straight."""
@@ -75,46 +40,12 @@
             f"Segment → target=({tx:.2f},{ty:.2f}), yaw={target_yaw:.2f}, "
             f"v={v_cmd:.2f}, w={w_cmd:.2f}, t={msg.time_stamp:.2f}"
         )
-<<<<<<< HEAD
-        
-        # --------- 1. Rotation Phase -----------
-        # First, calculate the required rotation (delta_angle) to align the current orientation with target_yaw.
-        delta_angle = target_yaw - self.current_yaw
-        # Normalize the angle to be within the range of -pi to pi.
-        delta_angle = math.atan2(math.sin(delta_angle), math.cos(delta_angle))
-        
-        # Check if rotation is needed by comparing against a small threshold.
-        if abs(delta_angle) > 0.01:
-            # Determine the direction of rotation using the angular velocity provided in the message.
-            w = msg.angular_velocity if delta_angle >= 0 else -msg.angular_velocity
-            self.angle_pub.publish(w)
-            
-            # Calculate the time required to perform the rotation.
-            t_rot = abs(delta_angle) / abs(msg.angular_velocity) if abs(msg.angular_velocity) > 0 else 0.0
-            self.get_logger().info(f"Rotating {delta_angle:.2f} rad for {t_rot:.2f} s")
-            
-            # Create a Twist message to command the rotation.
-            twist = Twist()
-            twist.linear.x = 0.0         # No linear movement during rotation.
-            twist.angular.z = w          # Angular speed as computed.
-            
-            # Execute the rotation for the computed duration.
-            start_time = time.time()
-            while (time.time() - start_time) < t_rot:
-                self.cmd_pub.publish(twist)
-                time.sleep(0.1)          # Short sleep to allow repeated commands over time.
-            # After rotation, stop the robot.
-            self.stop_robot()
-            
-            # Update the current orientation to match the target yaw.
-=======
 
         # 1) Rotation
         delta = self._normalize_angle(target_yaw - self.current_yaw)
         if abs(delta) > 1e-2 and w_cmd != 0.0:
             self._execute_motion(0.0, math.copysign(
                 w_cmd, delta), abs(delta) / abs(w_cmd))
->>>>>>> f7460d8b
             self.current_yaw = target_yaw
         else:
             self.get_logger().info("Rotation skipped")
